#include "db.h"

#include <ccan/tal/str/str.h>
#include <common/json_escaped.h>
#include <common/version.h>
#include <inttypes.h>
#include <lightningd/lightningd.h>
#include <lightningd/log.h>

#define DB_FILE "lightningd.sqlite3"

/* Do not reorder or remove elements from this array, it is used to
 * migrate existing databases from a previous state, based on the
 * string indices */
char *dbmigrations[] = {
    "CREATE TABLE version (version INTEGER)",
    "INSERT INTO version VALUES (1)",
    "CREATE TABLE outputs ( \
       prev_out_tx CHAR(64),			 \
       prev_out_index INTEGER,			 \
       value INTEGER,				 \
       type INTEGER,				 \
       status INTEGER,				 \
       keyindex INTEGER,			 \
       PRIMARY KEY (prev_out_tx, prev_out_index) \
    );",
    "CREATE TABLE vars (name VARCHAR(32), val VARCHAR(255), PRIMARY KEY (name));",
    "CREATE TABLE shachains (                    \
       id INTEGER,				 \
       min_index INTEGER,			 \
       num_valid INTEGER,			 \
       PRIMARY KEY (id));",
    "CREATE TABLE shachain_known (                                      \
       shachain_id INTEGER REFERENCES shachains(id) ON DELETE CASCADE,	\
       pos INTEGER,							\
       idx INTEGER,							\
       hash BLOB,							\
       PRIMARY KEY (shachain_id, pos));",
    "CREATE TABLE channels ("
    "  id INTEGER," /* chan->id */
    "  peer_id INTEGER REFERENCES peers(id) ON DELETE CASCADE,"
    "  short_channel_id BLOB,"
    "  channel_config_local INTEGER,"
    "  channel_config_remote INTEGER,"
    "  state INTEGER,"
    "  funder INTEGER,"
    "  channel_flags INTEGER,"
    "  minimum_depth INTEGER,"
    "  next_index_local INTEGER,"
    "  next_index_remote INTEGER,"
    "  next_htlc_id INTEGER, "
    "  funding_tx_id BLOB,"
    "  funding_tx_outnum INTEGER,"
    "  funding_satoshi INTEGER,"
    "  funding_locked_remote INTEGER,"
    "  push_msatoshi INTEGER,"
    "  msatoshi_local INTEGER," /* our_msatoshi */
    /* START channel_info */
    "  fundingkey_remote BLOB,"
    "  revocation_basepoint_remote BLOB,"
    "  payment_basepoint_remote BLOB,"
    "  htlc_basepoint_remote BLOB,"
    "  delayed_payment_basepoint_remote BLOB,"
    "  per_commit_remote BLOB,"
    "  old_per_commit_remote BLOB,"
    "  local_feerate_per_kw INTEGER,"
    "  remote_feerate_per_kw INTEGER,"
    /* END channel_info */
    "  shachain_remote_id INTEGER,"
    "  shutdown_scriptpubkey_remote BLOB,"
    "  shutdown_keyidx_local INTEGER,"
    "  last_sent_commit_state INTEGER,"
    "  last_sent_commit_id INTEGER,"
    "  last_tx BLOB,"
    "  last_sig BLOB,"
    "  closing_fee_received INTEGER,"
    "  closing_sig_received BLOB,"
    "  PRIMARY KEY (id)"
    ");",
    "CREATE TABLE peers ("
    "  id INTEGER,"
    "  node_id BLOB UNIQUE," /* pubkey */
    "  address TEXT,"
    "  PRIMARY KEY (id)"
    ");",
    "CREATE TABLE channel_configs ("
    "  id INTEGER,"
    "  dust_limit_satoshis INTEGER,"
    "  max_htlc_value_in_flight_msat INTEGER,"
    "  channel_reserve_satoshis INTEGER,"
    "  htlc_minimum_msat INTEGER,"
    "  to_self_delay INTEGER,"
    "  max_accepted_htlcs INTEGER,"
    "  PRIMARY KEY (id)"
    ");",
    "CREATE TABLE channel_htlcs ("
    "  id INTEGER,"
    "  channel_id INTEGER REFERENCES channels(id) ON DELETE CASCADE,"
    "  channel_htlc_id INTEGER,"
    "  direction INTEGER,"
    "  origin_htlc INTEGER,"
    "  msatoshi INTEGER,"
    "  cltv_expiry INTEGER,"
    "  payment_hash BLOB,"
    "  payment_key BLOB,"
    "  routing_onion BLOB,"
    "  failuremsg BLOB,"
    "  malformed_onion INTEGER,"
    "  hstate INTEGER,"
    "  shared_secret BLOB,"
    "  PRIMARY KEY (id),"
    "  UNIQUE (channel_id, channel_htlc_id, direction)"
    ");",
    "CREATE TABLE invoices ("
    "  id INTEGER,"
    "  state INTEGER,"
    "  msatoshi INTEGER,"
    "  payment_hash BLOB,"
    "  payment_key BLOB,"
    "  label TEXT,"
    "  PRIMARY KEY (id),"
    "  UNIQUE (label),"
    "  UNIQUE (payment_hash)"
    ");",
    "CREATE TABLE payments ("
    "  id INTEGER,"
    "  timestamp INTEGER,"
    "  status INTEGER,"
    "  payment_hash BLOB,"
    "  direction INTEGER,"
    "  destination BLOB,"
    "  msatoshi INTEGER,"
    "  PRIMARY KEY (id),"
    "  UNIQUE (payment_hash)"
    ");",
    /* Add expiry field to invoices (effectively infinite). */
    "ALTER TABLE invoices ADD expiry_time INTEGER;",
    "UPDATE invoices SET expiry_time=9223372036854775807;",
    /* Add pay_index field to paid invoices (initially, same order as id). */
    "ALTER TABLE invoices ADD pay_index INTEGER;",
    "CREATE UNIQUE INDEX invoices_pay_index"
    "  ON invoices(pay_index);",
    "UPDATE invoices SET pay_index=id WHERE state=1;", /* only paid invoice */
    /* Create next_pay_index variable (highest pay_index). */
    "INSERT OR REPLACE INTO vars(name, val)"
    "  VALUES('next_pay_index', "
    "    COALESCE((SELECT MAX(pay_index) FROM invoices WHERE state=1), 0) + 1"
    "  );",
    /* Create first_block field; initialize from channel id if any.
     * This fails for channels still awaiting lockin, but that only applies to
     * pre-release software, so it's forgivable. */
    "ALTER TABLE channels ADD first_blocknum INTEGER;",
    "UPDATE channels SET first_blocknum=CAST(short_channel_id AS INTEGER) WHERE short_channel_id IS NOT NULL;",
    "ALTER TABLE outputs ADD COLUMN channel_id INTEGER;",
    "ALTER TABLE outputs ADD COLUMN peer_id BLOB;",
    "ALTER TABLE outputs ADD COLUMN commitment_point BLOB;",
    "ALTER TABLE invoices ADD COLUMN msatoshi_received INTEGER;",
    /* Normally impossible, so at least we'll know if databases are ancient. */
    "UPDATE invoices SET msatoshi_received=0 WHERE state=1;",
    "ALTER TABLE channels ADD COLUMN last_was_revoke INTEGER;",
    /* We no longer record incoming payments: invoices cover that.
     * Without ALTER_TABLE DROP COLUMN support we need to do this by
     * rename & copy, which works because there are no triggers etc. */
    "ALTER TABLE payments RENAME TO temp_payments;",
    "CREATE TABLE payments ("
    "  id INTEGER,"
    "  timestamp INTEGER,"
    "  status INTEGER,"
    "  payment_hash BLOB,"
    "  destination BLOB,"
    "  msatoshi INTEGER,"
    "  PRIMARY KEY (id),"
    "  UNIQUE (payment_hash)"
    ");",
    "INSERT INTO payments SELECT id, timestamp, status, payment_hash, destination, msatoshi FROM temp_payments WHERE direction=1;",
    "DROP TABLE temp_payments;",
    /* We need to keep the preimage in case they ask to pay again. */
    "ALTER TABLE payments ADD COLUMN payment_preimage BLOB;",
    /* We need to keep the shared secrets to decode error returns. */
    "ALTER TABLE payments ADD COLUMN path_secrets BLOB;",
    /* Create time-of-payment of invoice, default already-paid
     * invoices to current time. */
    "ALTER TABLE invoices ADD paid_timestamp INTEGER;",
    "UPDATE invoices"
    "   SET paid_timestamp = strftime('%s', 'now')"
    " WHERE state = 1;",
    /* We need to keep the route node pubkeys and short channel ids to
     * correctly mark routing failures. We separate short channel ids
     * because we cannot safely save them as blobs due to byteorder
     * concerns. */
    "ALTER TABLE payments ADD COLUMN route_nodes BLOB;",
    "ALTER TABLE payments ADD COLUMN route_channels TEXT;",
    "CREATE TABLE htlc_sigs (channelid INTEGER REFERENCES channels(id) ON DELETE CASCADE, signature BLOB);",
    "CREATE INDEX channel_idx ON htlc_sigs (channelid)",
    /* Get rid of OPENINGD entries; we don't put them in db any more */
    "DELETE FROM channels WHERE state=1",
    /* Keep track of db upgrades, for debugging */
    "CREATE TABLE db_upgrades (upgrade_from INTEGER, lightning_version TEXT);",
    /* We used not to clean up peers when their channels were gone. */
    "DELETE FROM peers WHERE id NOT IN (SELECT peer_id FROM channels);",
    /* The ONCHAIND_CHEATED/THEIR_UNILATERAL/OUR_UNILATERAL/MUTUAL are now one */
    "UPDATE channels SET STATE = 8 WHERE state > 8;",
    /* Add bolt11 to invoices table*/
    "ALTER TABLE invoices ADD bolt11 TEXT;",
    /* What do we think the head of the blockchain looks like? Used
     * primarily to track confirmations across restarts and making
     * sure we handle reorgs correctly. */
    "CREATE TABLE blocks (height INT, hash BLOB, prev_hash BLOB, UNIQUE(height));",
    /* ON DELETE CASCADE would have been nice for confirmation_height,
     * so that we automatically delete outputs that fall off the
     * blockchain and then we rediscover them if they are included
     * again. However, we have the their_unilateral/to_us which we
     * can't simply recognize from the chain without additional
     * hints. So we just mark them as unconfirmed should the block
     * die. */
    "ALTER TABLE outputs ADD COLUMN confirmation_height INTEGER REFERENCES blocks(height) ON DELETE SET NULL;",
    "ALTER TABLE outputs ADD COLUMN spend_height INTEGER REFERENCES blocks(height) ON DELETE SET NULL;",
    /* Create a covering index that covers both fields */
    "CREATE INDEX output_height_idx ON outputs (confirmation_height, spend_height);",
    "CREATE TABLE utxoset ("
    " txid BLOB,"
    " outnum INT,"
    " blockheight INT REFERENCES blocks(height) ON DELETE CASCADE,"
    " spendheight INT REFERENCES blocks(height) ON DELETE SET NULL,"
    " txindex INT,"
    " scriptpubkey BLOB,"
    " satoshis BIGINT,"
    " PRIMARY KEY(txid, outnum));",
    "CREATE INDEX short_channel_id ON utxoset (blockheight, txindex, outnum)",
    /* Necessary index for long rollbacks of the blockchain, otherwise we're
     * doing table scans for every block removed. */
    "CREATE INDEX utxoset_spend ON utxoset (spendheight)",
    /* Assign key 0 to unassigned shutdown_keyidx_local. */
    "UPDATE channels SET shutdown_keyidx_local=0 WHERE shutdown_keyidx_local = -1;",
    /* FIXME: We should rename shutdown_keyidx_local to final_key_index */
    /* -- Payment routing failure information -- */
    /* BLOB if failure was due to unparseable onion, NULL otherwise */
    "ALTER TABLE payments ADD failonionreply BLOB;",
    /* 0 if we could theoretically retry, 1 if PERM fail at payee */
    "ALTER TABLE payments ADD faildestperm INTEGER;",
    /* Contents of routing_failure (only if not unparseable onion) */
    "ALTER TABLE payments ADD failindex INTEGER;", /* erring_index */
    "ALTER TABLE payments ADD failcode INTEGER;", /* failcode */
    "ALTER TABLE payments ADD failnode BLOB;", /* erring_node */
    "ALTER TABLE payments ADD failchannel BLOB;", /* erring_channel */
    "ALTER TABLE payments ADD failupdate BLOB;", /* channel_update - can be NULL*/
    /* -- Payment routing failure information ends -- */
    /* Delete route data for already succeeded or failed payments */
    "UPDATE payments"
    "   SET path_secrets = NULL"
    "     , route_nodes = NULL"
    "     , route_channels = NULL"
    " WHERE status <> 0;", /* PAYMENT_PENDING */
    /* -- Routing statistics -- */
    "ALTER TABLE channels ADD in_payments_offered INTEGER;",
    "ALTER TABLE channels ADD in_payments_fulfilled INTEGER;",
    "ALTER TABLE channels ADD in_msatoshi_offered INTEGER;",
    "ALTER TABLE channels ADD in_msatoshi_fulfilled INTEGER;",
    "ALTER TABLE channels ADD out_payments_offered INTEGER;",
    "ALTER TABLE channels ADD out_payments_fulfilled INTEGER;",
    "ALTER TABLE channels ADD out_msatoshi_offered INTEGER;",
    "ALTER TABLE channels ADD out_msatoshi_fulfilled INTEGER;",
    "UPDATE channels"
    "   SET  in_payments_offered = 0,  in_payments_fulfilled = 0"
    "     ,  in_msatoshi_offered = 0,  in_msatoshi_fulfilled = 0"
    "     , out_payments_offered = 0, out_payments_fulfilled = 0"
    "     , out_msatoshi_offered = 0, out_msatoshi_fulfilled = 0"
    "     ;",
    /* -- Routing statistics ends --*/
    /* Record the msatoshi actually sent in a payment. */
    "ALTER TABLE payments ADD msatoshi_sent INTEGER;",
    "UPDATE payments SET msatoshi_sent = msatoshi;",
    /* Delete dangling utxoset entries due to Issue #1280  */
    "DELETE FROM utxoset WHERE blockheight IN ("
    "  SELECT DISTINCT(blockheight)"
    "  FROM utxoset LEFT OUTER JOIN blocks on (blockheight == blocks.height) "
    "  WHERE blocks.hash IS NULL"
    ");",
    /* Record feerate range, to optimize onchaind grinding actual fees. */
    "ALTER TABLE channels ADD min_possible_feerate INTEGER;",
    "ALTER TABLE channels ADD max_possible_feerate INTEGER;",
    /* https://bitcoinfees.github.io/#1d says Dec 17 peak was ~1M sat/kb
     * which is 250,000 sat/Sipa */
    "UPDATE channels SET min_possible_feerate=0, max_possible_feerate=250000;",
    /* -- Min and max msatoshi_to_us -- */
    "ALTER TABLE channels ADD msatoshi_to_us_min INTEGER;",
    "ALTER TABLE channels ADD msatoshi_to_us_max INTEGER;",
    "UPDATE channels"
    "   SET msatoshi_to_us_min = msatoshi_local"
    "     , msatoshi_to_us_max = msatoshi_local"
    "     ;",
    /* -- Min and max msatoshi_to_us ends -- */
<<<<<<< HEAD
    /* -- Detailed payment failure -- */
    "ALTER TABLE payments ADD faildetail TEXT;",
    "UPDATE payments"
    "   SET faildetail = 'unspecified payment failure reason'"
    " WHERE status = 2;", /* PAYMENT_FAILED */
    /* -- Detailed payment faiure ends -- */
=======
    /* Transactions we are interested in. Either we sent them ourselves or we
     * are watching them. We don't cascade block height deletes so we don't
     * forget any of them by accident.*/
    "CREATE TABLE transactions ("
    "  id BLOB"
    ", blockheight INTEGER REFERENCES blocks(height) ON DELETE SET NULL"
    ", txindex INTEGER"
    ", rawtx BLOB"
    ", PRIMARY KEY (id)"
    ");",
>>>>>>> 0eff28c8
    NULL,
};

sqlite3_stmt *db_prepare_(const char *caller, struct db *db, const char *query)
{
	int err;
	sqlite3_stmt *stmt;

	assert(db->in_transaction);

	err = sqlite3_prepare_v2(db->sql, query, -1, &stmt, NULL);

	if (err != SQLITE_OK)
		fatal("%s: %s: %s", caller, query, sqlite3_errmsg(db->sql));

	return stmt;
}

void db_exec_prepared_(const char *caller, struct db *db, sqlite3_stmt *stmt)
{
	assert(db->in_transaction);

	if (sqlite3_step(stmt) !=  SQLITE_DONE)
		fatal("%s: %s", caller, sqlite3_errmsg(db->sql));

	sqlite3_finalize(stmt);
}

/* This one doesn't check if we're in a transaction. */
static void db_do_exec(const char *caller, struct db *db, const char *cmd)
{
	char *errmsg;
	int err;

	err = sqlite3_exec(db->sql, cmd, NULL, NULL, &errmsg);
	if (err != SQLITE_OK) {
		fatal("%s:%s:%s:%s", caller, sqlite3_errstr(err), cmd, errmsg);
		/* Only reached in testing */
		sqlite3_free(errmsg);
	}
}

static void PRINTF_FMT(3, 4)
    db_exec(const char *caller, struct db *db, const char *fmt, ...)
{
	va_list ap;
	char *cmd;

	assert(db->in_transaction);

	va_start(ap, fmt);
	cmd = tal_vfmt(db, fmt, ap);
	va_end(ap);

	db_do_exec(caller, db, cmd);
	tal_free(cmd);
}

bool db_exec_prepared_mayfail_(const char *caller UNUSED, struct db *db, sqlite3_stmt *stmt)
{
	assert(db->in_transaction);

	if (sqlite3_step(stmt) != SQLITE_DONE) {
		goto fail;
	}

	sqlite3_finalize(stmt);
	return true;
fail:
	sqlite3_finalize(stmt);
	return false;
}

sqlite3_stmt *PRINTF_FMT(3, 4)
    db_query(const char *caller UNUSED, struct db *db, const char *fmt, ...)
{
	va_list ap;
	char *query;
	sqlite3_stmt *stmt;

	assert(db->in_transaction);

	va_start(ap, fmt);
	query = tal_vfmt(db, fmt, ap);
	va_end(ap);

	/* Sets stmt to NULL if not SQLITE_OK */
	sqlite3_prepare_v2(db->sql, query, -1, &stmt, NULL);
	tal_free(query);
	return stmt;
}

static void destroy_db(struct db *db)
{
	sqlite3_close(db->sql);
}

void db_begin_transaction_(struct db *db, const char *location)
{
	if (db->in_transaction)
		fatal("Already in transaction from %s", db->in_transaction);

	db_do_exec(location, db, "BEGIN TRANSACTION;");
	db->in_transaction = location;
}

void db_commit_transaction(struct db *db)
{
	assert(db->in_transaction);
	db_exec(__func__, db, "COMMIT;");
	db->in_transaction = NULL;
}

/**
 * db_open - Open or create a sqlite3 database
 */
static struct db *db_open(const tal_t *ctx, char *filename)
{
	int err;
	struct db *db;
	sqlite3 *sql;

	if (SQLITE_VERSION_NUMBER != sqlite3_libversion_number())
		fatal("SQLITE version mismatch: compiled %u, now %u",
		      SQLITE_VERSION_NUMBER, sqlite3_libversion_number());

	int flags = SQLITE_OPEN_READWRITE | SQLITE_OPEN_CREATE;
	err = sqlite3_open_v2(filename, &sql, flags, NULL);

	if (err != SQLITE_OK) {
		fatal("failed to open database %s: %s", filename,
		      sqlite3_errstr(err));
	}

	db = tal(ctx, struct db);
	db->filename = tal_dup_arr(db, char, filename, strlen(filename), 0);
	db->sql = sql;
	tal_add_destructor(db, destroy_db);
	db->in_transaction = NULL;
	db_do_exec(__func__, db, "PRAGMA foreign_keys = ON;");

	return db;
}

/**
 * db_get_version - Determine the current DB schema version
 *
 * Will attempt to determine the current schema version of the
 * database @db by querying the `version` table. If the table does not
 * exist it'll return schema version -1, so that migration 0 is
 * applied, which should create the `version` table.
 */
static int db_get_version(struct db *db)
{
	int err;
	u64 res = -1;
	sqlite3_stmt *stmt =
	    db_query(__func__, db, "SELECT version FROM version LIMIT 1");

	if (!stmt)
		return -1;

	err = sqlite3_step(stmt);
	if (err != SQLITE_ROW) {
		sqlite3_finalize(stmt);
		return -1;
	} else {
		res = sqlite3_column_int64(stmt, 0);
		sqlite3_finalize(stmt);
		return res;
	}
}

/**
 * db_migration_count - Count how many migrations are available
 *
 * Returns the maximum migration index, i.e., the version number of an
 * up-to-date database schema.
 */
static int db_migration_count(void)
{
	int count = 0;
	while (dbmigrations[count] != NULL)
		count++;
	return count - 1;
}

/**
 * db_migrate - Apply all remaining migrations from the current version
 */
static void db_migrate(struct db *db, struct log *log)
{
	/* Attempt to read the version from the database */
	int current, orig, available;

	db_begin_transaction(db);

	orig = current = db_get_version(db);
	available = db_migration_count();

	if (current == -1)
		log_info(log, "Creating database");
	else if (available < current)
		fatal("Refusing to migrate down from version %u to %u",
		      current, available);
	else if (current != available)
		log_info(log, "Updating database from version %u to %u",
			 current, available);

	while (++current <= available)
		db_exec(__func__, db, "%s", dbmigrations[current]);

	/* Finally update the version number in the version table */
	db_exec(__func__, db, "UPDATE version SET version=%d;", available);

	/* Annotate that we did upgrade, if any. */
	if (current != orig)
		db_exec(__func__, db,
			"INSERT INTO db_upgrades VALUES (%i, '%s');",
			orig, version());

	db_commit_transaction(db);
}

struct db *db_setup(const tal_t *ctx, struct log *log)
{
	struct db *db = db_open(ctx, DB_FILE);

	db_migrate(db, log);
	return db;
}

void db_close_for_fork(struct db *db)
{
	/* https://www.sqlite.org/faq.html#q6
	 *
	 * Under Unix, you should not carry an open SQLite database across a
	 * fork() system call into the child process. */
	if (sqlite3_close(db->sql) != SQLITE_OK)
		fatal("sqlite3_close: %s", sqlite3_errmsg(db->sql));
	db->sql = NULL;
}

void db_reopen_after_fork(struct db *db)
{
	int err = sqlite3_open_v2(db->filename, &db->sql,
				  SQLITE_OPEN_READWRITE, NULL);

	if (err != SQLITE_OK) {
		fatal("failed to re-open database %s: %s", db->filename,
		      sqlite3_errstr(err));
	}
	db_do_exec(__func__, db, "PRAGMA foreign_keys = ON;");
}

s64 db_get_intvar(struct db *db, char *varname, s64 defval)
{
	int err;
	s64 res = defval;
	sqlite3_stmt *stmt =
	    db_query(__func__, db,
		     "SELECT val FROM vars WHERE name='%s' LIMIT 1", varname);

	if (!stmt)
		return defval;

	err = sqlite3_step(stmt);
	if (err == SQLITE_ROW) {
		const unsigned char *stringvar = sqlite3_column_text(stmt, 0);
		res = atol((const char *)stringvar);
	}
	sqlite3_finalize(stmt);
	return res;
}

void db_set_intvar(struct db *db, char *varname, s64 val)
{
	/* Attempt to update */
	db_exec(__func__, db,
		"UPDATE vars SET val='%" PRId64 "' WHERE name='%s';", val,
		varname);
	if (sqlite3_changes(db->sql) == 0)
		db_exec(
		    __func__, db,
		    "INSERT INTO vars (name, val) VALUES ('%s', '%" PRId64
		    "');",
		    varname, val);
}

void *sqlite3_column_arr_(const tal_t *ctx, sqlite3_stmt *stmt, int col,
			  size_t bytes, const char *label, const char *caller)
{
	size_t sourcelen = sqlite3_column_bytes(stmt, col);
	void *p;

	if (sqlite3_column_type(stmt, col) == SQLITE_NULL)
		return NULL;

	if (sourcelen % bytes != 0)
		fatal("%s: column size %zu not a multiple of %s (%zu)",
		      caller, sourcelen, label, bytes);

	p = tal_alloc_arr_(ctx, bytes, sourcelen / bytes, false, true, label);
	memcpy(p, sqlite3_column_blob(stmt, col), sourcelen);
	return p;
}

bool sqlite3_bind_short_channel_id(sqlite3_stmt *stmt, int col,
				   const struct short_channel_id *id)
{
	char *ser = short_channel_id_to_str(id, id);
	sqlite3_bind_blob(stmt, col, ser, strlen(ser), SQLITE_TRANSIENT);
	tal_free(ser);
	return true;
}

bool sqlite3_column_short_channel_id(sqlite3_stmt *stmt, int col,
				     struct short_channel_id *dest)
{
	const char *source = sqlite3_column_blob(stmt, col);
	size_t sourcelen = sqlite3_column_bytes(stmt, col);
	return short_channel_id_from_str(source, sourcelen, dest);
}
bool sqlite3_bind_short_channel_id_array(sqlite3_stmt *stmt, int col,
					 const struct short_channel_id *id)
{
	u8 *ser;
	size_t num;
	size_t i;

	/* Handle nulls early. */
	if (!id) {
		sqlite3_bind_null(stmt, col);
		return true;
	}

	ser = tal_arr(NULL, u8, 0);
	num = tal_count(id);

	for (i = 0; i < num; ++i)
		towire_short_channel_id(&ser, &id[i]);

	sqlite3_bind_blob(stmt, col, ser, tal_len(ser), SQLITE_TRANSIENT);

	tal_free(ser);
	return true;
}
struct short_channel_id *
sqlite3_column_short_channel_id_array(const tal_t *ctx,
				      sqlite3_stmt *stmt, int col)
{
	const u8 *ser;
	size_t len;
	struct short_channel_id *ret;
	size_t n;

	/* Handle nulls early. */
	if (sqlite3_column_type(stmt, col) == SQLITE_NULL)
		return NULL;

	ser = sqlite3_column_blob(stmt, col);
	len = sqlite3_column_bytes(stmt, col);
	ret = tal_arr(ctx, struct short_channel_id, 0);
	n = 0;

	while (len != 0) {
		tal_resize(&ret, n + 1);
		fromwire_short_channel_id(&ser, &len, &ret[n]);
		++n;
	}

	return ret;
}

bool sqlite3_bind_tx(sqlite3_stmt *stmt, int col, const struct bitcoin_tx *tx)
{
	u8 *ser = linearize_tx(NULL, tx);
	sqlite3_bind_blob(stmt, col, ser, tal_len(ser), SQLITE_TRANSIENT);
	tal_free(ser);
	return true;
}

struct bitcoin_tx *sqlite3_column_tx(const tal_t *ctx, sqlite3_stmt *stmt,
				     int col)
{
	const u8 *src = sqlite3_column_blob(stmt, col);
	size_t len = sqlite3_column_bytes(stmt, col);
	return pull_bitcoin_tx(ctx, &src, &len);
}
bool sqlite3_bind_signature(sqlite3_stmt *stmt, int col,
			    const secp256k1_ecdsa_signature *sig)
{
	bool ok;
	u8 buf[64];
	ok = secp256k1_ecdsa_signature_serialize_compact(secp256k1_ctx, buf,
							 sig) == 1;
	sqlite3_bind_blob(stmt, col, buf, sizeof(buf), SQLITE_TRANSIENT);
	return ok;
}

bool sqlite3_column_signature(sqlite3_stmt *stmt, int col,
			      secp256k1_ecdsa_signature *sig)
{
	assert(sqlite3_column_bytes(stmt, col) == 64);
	return secp256k1_ecdsa_signature_parse_compact(
		   secp256k1_ctx, sig, sqlite3_column_blob(stmt, col)) == 1;
}

bool sqlite3_column_pubkey(sqlite3_stmt *stmt, int col,  struct pubkey *dest)
{
	assert(sqlite3_column_bytes(stmt, col) == PUBKEY_DER_LEN);
	return pubkey_from_der(sqlite3_column_blob(stmt, col), PUBKEY_DER_LEN, dest);
}

bool sqlite3_bind_pubkey(sqlite3_stmt *stmt, int col, const struct pubkey *pk)
{
	u8 der[PUBKEY_DER_LEN];
	pubkey_to_der(der, pk);
	sqlite3_bind_blob(stmt, col, der, sizeof(der), SQLITE_TRANSIENT);
	return true;
}

bool sqlite3_bind_pubkey_array(sqlite3_stmt *stmt, int col,
			       const struct pubkey *pks)
{
	size_t n;
	size_t i;
	u8 *ders;

	if (!pks) {
		sqlite3_bind_null(stmt, col);
		return true;
	}

	n = tal_count(pks);
	ders = tal_arr(NULL, u8, n * PUBKEY_DER_LEN);

	for (i = 0; i < n; ++i)
		pubkey_to_der(&ders[i * PUBKEY_DER_LEN], &pks[i]);
	sqlite3_bind_blob(stmt, col, ders, tal_len(ders), SQLITE_TRANSIENT);

	tal_free(ders);
	return true;
}
struct pubkey *sqlite3_column_pubkey_array(const tal_t *ctx,
					   sqlite3_stmt *stmt, int col)
{
	size_t i;
	size_t n;
	struct pubkey *ret;
	const u8 *ders;

	if (sqlite3_column_type(stmt, col) == SQLITE_NULL)
		return NULL;

	n = sqlite3_column_bytes(stmt, col) / PUBKEY_DER_LEN;
	assert(n * PUBKEY_DER_LEN == (size_t)sqlite3_column_bytes(stmt, col));
	ret = tal_arr(ctx, struct pubkey, n);
	ders = sqlite3_column_blob(stmt, col);

	for (i = 0; i < n; ++i) {
		if (!pubkey_from_der(&ders[i * PUBKEY_DER_LEN], PUBKEY_DER_LEN, &ret[i]))
			return tal_free(ret);
	}

	return ret;
}

bool sqlite3_column_preimage(sqlite3_stmt *stmt, int col,  struct preimage *dest)
{
	assert(sqlite3_column_bytes(stmt, col) == sizeof(struct preimage));
	return memcpy(dest, sqlite3_column_blob(stmt, col), sizeof(struct preimage));
}

bool sqlite3_bind_preimage(sqlite3_stmt *stmt, int col, const struct preimage *p)
{
	sqlite3_bind_blob(stmt, col, p, sizeof(struct preimage), SQLITE_TRANSIENT);
	return true;
}

bool sqlite3_column_sha256(sqlite3_stmt *stmt, int col,  struct sha256 *dest)
{
	assert(sqlite3_column_bytes(stmt, col) == sizeof(struct sha256));
	return memcpy(dest, sqlite3_column_blob(stmt, col), sizeof(struct sha256));
}

bool sqlite3_bind_sha256(sqlite3_stmt *stmt, int col, const struct sha256 *p)
{
	sqlite3_bind_blob(stmt, col, p, sizeof(struct sha256), SQLITE_TRANSIENT);
	return true;
}

bool sqlite3_column_sha256_double(sqlite3_stmt *stmt, int col,  struct sha256_double *dest)
{
	assert(sqlite3_column_bytes(stmt, col) == sizeof(struct sha256_double));
	return memcpy(dest, sqlite3_column_blob(stmt, col), sizeof(struct sha256_double));
}

struct secret *sqlite3_column_secrets(const tal_t *ctx,
				      sqlite3_stmt *stmt, int col)
{
	return sqlite3_column_arr(ctx, stmt, col, struct secret);
}

bool sqlite3_bind_sha256_double(sqlite3_stmt *stmt, int col, const struct sha256_double *p)
{
	sqlite3_bind_blob(stmt, col, p, sizeof(struct sha256_double), SQLITE_TRANSIENT);
	return true;
}

struct json_escaped *sqlite3_column_json_escaped(const tal_t *ctx,
						 sqlite3_stmt *stmt, int col)
{
	return json_escaped_string_(ctx,
				    sqlite3_column_blob(stmt, col),
				    sqlite3_column_bytes(stmt, col));
}

bool sqlite3_bind_json_escaped(sqlite3_stmt *stmt, int col,
			       const struct json_escaped *esc)
{
	sqlite3_bind_text(stmt, col, esc->s, strlen(esc->s), SQLITE_TRANSIENT);
	return true;
}<|MERGE_RESOLUTION|>--- conflicted
+++ resolved
@@ -290,14 +290,6 @@
     "     , msatoshi_to_us_max = msatoshi_local"
     "     ;",
     /* -- Min and max msatoshi_to_us ends -- */
-<<<<<<< HEAD
-    /* -- Detailed payment failure -- */
-    "ALTER TABLE payments ADD faildetail TEXT;",
-    "UPDATE payments"
-    "   SET faildetail = 'unspecified payment failure reason'"
-    " WHERE status = 2;", /* PAYMENT_FAILED */
-    /* -- Detailed payment faiure ends -- */
-=======
     /* Transactions we are interested in. Either we sent them ourselves or we
      * are watching them. We don't cascade block height deletes so we don't
      * forget any of them by accident.*/
@@ -308,7 +300,12 @@
     ", rawtx BLOB"
     ", PRIMARY KEY (id)"
     ");",
->>>>>>> 0eff28c8
+    /* -- Detailed payment failure -- */
+    "ALTER TABLE payments ADD faildetail TEXT;",
+    "UPDATE payments"
+    "   SET faildetail = 'unspecified payment failure reason'"
+    " WHERE status = 2;", /* PAYMENT_FAILED */
+    /* -- Detailed payment faiure ends -- */
     NULL,
 };
 
