--- conflicted
+++ resolved
@@ -3855,18 +3855,6 @@
 	return txs;
 }
 
-<<<<<<< HEAD
-void wallet_add_short_channel_id(struct wallet *w, const struct short_channel_id *scid) {
-	struct db_stmt *stmt;
-
-	stmt = db_prepare_v2(
-	    w->db, SQL("INSERT INTO short_channels_ids ("
-		       "  channel_id"
-		       ") VALUES (?) ON CONFLICT(channel_id) DO NOTHING;"));
-	db_bind_u64(stmt, 0, scid->u64);
-	db_exec_prepared_v2(stmt);
-	tal_free(stmt);
-=======
 void wallet_penalty_base_add(struct wallet *w, u64 chan_id,
 			     const struct penalty_base *pb)
 {
@@ -3926,5 +3914,16 @@
 	db_bind_u64(stmt, 0, chan_id);
 	db_bind_u64(stmt, 1, commitnum);
 	db_exec_prepared_v2(take(stmt));
->>>>>>> ce9e559a
+}
+
+void wallet_add_short_channel_id(struct wallet *w, const struct short_channel_id *scid) {
+	struct db_stmt *stmt;
+
+	stmt = db_prepare_v2(
+	    w->db, SQL("INSERT INTO short_channels_ids ("
+		       "  channel_id"
+		       ") VALUES (?) ON CONFLICT(channel_id) DO NOTHING;"));
+	db_bind_u64(stmt, 0, scid->u64);
+	db_exec_prepared_v2(stmt);
+	tal_free(stmt);
 }