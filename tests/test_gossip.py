--- conflicted
+++ resolved
@@ -2310,11 +2310,7 @@
                             '--no-gossip',
                             '--hex',
                             '--network={}'.format(TEST_NETWORK),
-<<<<<<< HEAD
                             '--max-messages={}'.format(8),
-=======
-                            '--max-messages={}'.format(10),
->>>>>>> 4186591a
                             '--timeout-after={}'.format(120),
                             '{}@localhost:{}'.format(l1.info['id'], l1.port)],
                            check=True,
@@ -2328,13 +2324,7 @@
     del tally['query_short_channel_ids']
     del tally['query_channel_range']
     del tally['ping']
-<<<<<<< HEAD
     assert tally['gossip_filter'] >= 1
-    del tally['gossip_filter']
-    assert tally == {'channel_announce': 1,
-                     'channel_update': 3,
-                     'node_announce': 1}
-=======
     del tally['gossip_filter']
     assert tally == {'channel_announce': 1,
                      'channel_update': 3,
@@ -2364,5 +2354,4 @@
     l1.daemon.wait_for_log(r'lightningd: attempting connection to '
                            rf'{l3.info["id"]} for additional gossip')
     l1.daemon.wait_for_log('gossipd: seeker: starting gossip')
-    assert l3.info['id'] in [n['id'] for n in l1.rpc.listpeers()['peers']]
->>>>>>> 4186591a
+    assert l3.info['id'] in [n['id'] for n in l1.rpc.listpeers()['peers']]