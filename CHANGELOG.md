--- conflicted
+++ resolved
@@ -3,7 +3,6 @@
 
 The format is based on [Keep a Changelog](https://keepachangelog.com/en/1.0.0/).
 
-<<<<<<< HEAD
 
 ## [23.11.1] - 2023-12-15: "Bitcoin Orangepaper"
 
@@ -17,8 +16,7 @@
 
 [v23.11.1]: https://github.com/ElementsProject/lightning/releases/tag/v23.11.1
 
-=======
->>>>>>> 8d0ea8a9
+
 ## [23.11] - 2023-11-28: "Bitcoin Orangepaper"
 
 This release named by Shahana Farooqui
