#ifndef LIGHTNING_LIGHTNINGD_PARAMS_H
#define LIGHTNING_LIGHTNINGD_PARAMS_H
#include "config.h"

struct param;

/*
  Typesafe callback system for unmarshalling and validating json parameters.

  Typical usage:
	unsigned cltv;
	const jsmntok_t *note;
	u64 *msatoshi;

	if (!param(cmd, buffer, tokens,
		   p_req("cltv", json_tok_number, &cltv),
		   p_opt("note", json_tok_tok, &note),
		   p_opt("msatoshi", json_tok_u64, &msatoshi),
		   NULL))
		return;

  At this point in the code you can be assured the json tokens were successfully
  parsed.  If not, param() returns false, having already called
  command_fail() with a descriptive error message. The data section of the json
  result contains the offending parameter and its value.

  cltv is a required parameter, and is set correctly.

  note and msatoshi are optional parameters.  Their argument will be set to NULL
  if they are not provided.

  The note parameter uses a special callback, p_opt_tok: it
  simply sets note to the appropriate value (or NULL) and lets the
  handler do the validating.

  There are canned failure messages for common callbacks. An example:

	'msatoshi' should be an unsigned 64 bit integer, not '123z'

  Otherwise a generic message is provided.
 */
bool param(struct command *cmd, const char *buffer,
	   const jsmntok_t params[], ...);

/*
 * This callback provided must follow this signature; e.g.,
 * bool json_tok_double(const char *buffer, const jsmntok_t *tok, double *arg)
 */
typedef bool(*param_cb)(const char *buffer, const jsmntok_t *tok, void *arg);

/*
 * Add a handler to unmarshal a required json token into @arg. The handler must
 * return true on success and false on failure.  Upon failure, command_fail will be
 * called with a descriptive error message.
 *
 * This operation is typesafe; i.e., a compilation error will occur if the types
 * of @arg and the last parameter of @cb do not match (see the weird 0*sizeof).
 *
 * Returns an opaque pointer that can be later used in param_is_set().
 */
<<<<<<< HEAD
#define param_req(name, cb, arg)					\
		  name"",						\
		  true,							\
		  (cb),							\
		  (arg) + 0*sizeof((cb)((const char *)NULL,		\
					(const jsmntok_t *)NULL,	\
					(arg)) == true),		\
		  0

=======
#define p_req(name, cb, arg)					\
	      name"",						\
	      true,						\
	      (cb),				 		\
	      (arg) + 0*sizeof((cb)((const char *)NULL,		\
				    (const jsmntok_t *)NULL,	\
				    (arg)) == true),		\
	      0
>>>>>>> ebc392a3
/*
 * Similar to above but for optional parameters.
 * @arg must be the address of a pointer. If found during parsing, it will be
 * allocated, otherwise it will be set to NULL.
 */
#define p_opt(name, cb, arg)					\
	      name"",						\
	      false,						\
	      (cb),				 		\
	      (arg) + 0*sizeof((cb)((const char *)NULL,		\
				    (const jsmntok_t *)NULL,	\
				    *(arg)) == true),		\
	      sizeof(**(arg))

/*
<<<<<<< HEAD
 * Similar to param_req but for optional parameters with defaults.
 * If not found during parsing, @arg will be set to @def.
=======
 * Similar to p_req but for optional parameters with defaults.
 * @arg will be set to @def if it isn't found during parsing.
>>>>>>> ebc392a3
 */
#define p_opt_def(name, cb, arg, def)					\
		  name"",						\
		  false,						\
		  (cb),							\
		  (arg) + 0*sizeof((cb)((const char *)NULL,		\
					(const jsmntok_t *)NULL,	\
					(arg)) == true),		\
		  ((void)((*arg) = (def)), 0)

/*
 * For when you want an optional raw token.
 *
 * Note: weird sizeof() does type check that arg really is a (const) jsmntok_t **.
 */
#define p_opt_tok(name, arg)						\
		  name"",						\
		  false,						\
		  json_tok_tok,						\
		  (arg) + 0*sizeof(*(arg) == (jsmntok_t *)NULL),	\
		  sizeof(const jsmntok_t *)

#endif /* LIGHTNING_LIGHTNINGD_PARAMS_H */<|MERGE_RESOLUTION|>--- conflicted
+++ resolved
@@ -58,17 +58,6 @@
  *
  * Returns an opaque pointer that can be later used in param_is_set().
  */
-<<<<<<< HEAD
-#define param_req(name, cb, arg)					\
-		  name"",						\
-		  true,							\
-		  (cb),							\
-		  (arg) + 0*sizeof((cb)((const char *)NULL,		\
-					(const jsmntok_t *)NULL,	\
-					(arg)) == true),		\
-		  0
-
-=======
 #define p_req(name, cb, arg)					\
 	      name"",						\
 	      true,						\
@@ -77,7 +66,6 @@
 				    (const jsmntok_t *)NULL,	\
 				    (arg)) == true),		\
 	      0
->>>>>>> ebc392a3
 /*
  * Similar to above but for optional parameters.
  * @arg must be the address of a pointer. If found during parsing, it will be
@@ -93,13 +81,8 @@
 	      sizeof(**(arg))
 
 /*
-<<<<<<< HEAD
- * Similar to param_req but for optional parameters with defaults.
- * If not found during parsing, @arg will be set to @def.
-=======
  * Similar to p_req but for optional parameters with defaults.
  * @arg will be set to @def if it isn't found during parsing.
->>>>>>> ebc392a3
  */
 #define p_opt_def(name, cb, arg, def)					\
 		  name"",						\
