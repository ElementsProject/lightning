import json
import logging
import socket


class UnixDomainSocketRpc(object):
    def __init__(self, socket_path, executor=None, logger=logging):
        self.socket_path = socket_path
        self.decoder = json.JSONDecoder()
        self.executor = executor
        self.logger = logger

    @staticmethod
    def _writeobj(sock, obj):
        s = json.dumps(obj)
        sock.sendall(bytearray(s, "UTF-8"))

    def _readobj(self, sock):
        buff = b""
        while True:
            try:
                b = sock.recv(1024)
                buff += b
                if len(b) == 0:
                    return {"error": "Connection to RPC server lost."}
                # Convert late to UTF-8 so glyphs split across recvs do not
                # impact us
                objs, _ = self.decoder.raw_decode(buff.decode('UTF-8'))
                return objs
            except ValueError:
                # Probably didn"t read enough
                pass

    def __getattr__(self, name):
        """Intercept any call that is not explicitly defined and call _call

        We might still want to define the actual methods in the subclasses for
        documentation purposes.
        """
        name = name.replace('_', '-')

        def wrapper(*args, **_):
            return self.call(name, args)
        return wrapper

    def call(self, method, payload=None):
        self.logger.debug("Calling %s with payload %r", method, payload)

        sock = socket.socket(socket.AF_UNIX, socket.SOCK_STREAM)
        sock.connect(self.socket_path)
        self._writeobj(sock, {
            "method": method,
            "params": payload or {},
            "id": 0
        })
        resp = self._readobj(sock)
        sock.close()

        self.logger.debug("Received response for %s call: %r", method, resp)
        if "error" in resp:
               raise ValueError(
                "RPC call failed: {}, method: {}, payload: {}".format(
                    resp["error"],
                    method,
                    payload
                ))
        elif "result" not in resp:
            raise ValueError("Malformed response, \"result\" missing.")
        return resp["result"]


class LightningRpc(UnixDomainSocketRpc):
    """
    RPC client for the `lightningd` daemon.

    This RPC client connects to the `lightningd` daemon through a unix
    domain socket and passes calls through. Since some of the calls
    are blocking, the corresponding python methods include an `async`
    keyword argument. If `async` is set to true then the method
    returns a future immediately, instead of blocking indefinitely.

    This implementation is thread safe in that it locks the socket
    between calls, but it does not (yet) support concurrent calls.

    """

    def getpeer(self, peer_id, level=None):
        """
        Show peer with {peer_id}, if {level} is set, include {log}s
        """
        payload = {
            "id": peer_id,
            "level": level
        }
        res = self.call("listpeers", payload)
        return res.get("peers") and res["peers"][0] or None

    def dev_blockheight(self):
        """
        Show current block height
        """
        return self.call("dev-blockheight")

    def dev_setfees(self, immediate, normal=None, slow=None):
        """
        Set feerate in satoshi-per-kw for {immediate}, {normal} and {slow}
        (each is optional, when set, separate by spaces) and show the value of those three feerates
        """
        payload = {
            "immediate": immediate,
            "normal": normal,
            "slow": slow
        }
        return self.call("dev-setfees", payload)

    def listnodes(self, node_id=None):
        """
        Show all nodes in our local network view, filter on node {id} if provided
        """
        payload = {
            "id": node_id
        }
        return self.call("listnodes", payload)

    def getroute(self, peer_id, msatoshi, riskfactor, cltv=9):
        """
        Show route to {id} for {msatoshi}, using {riskfactor} and optional {cltv} (default 9)
        """
        payload = {
            "id": peer_id,
            "msatoshi": msatoshi,
            "riskfactor": riskfactor,
            "cltv": cltv
        }
        return self.call("getroute", payload)

    def listchannels(self, short_channel_id=None):
        """
        Show all known channels, accept optional {short_channel_id}
        """
        payload = {
            "short_channel_id": short_channel_id
        }
        return self.call("listchannels", payload)

    def invoice(self, msatoshi, label, description, expiry=None):
        """
        Create an invoice for {msatoshi} with {label} and {description} with optional {expiry} seconds (default 1 hour)
        """
        payload = {
            "msatoshi": msatoshi,
            "label": label,
            "description": description,
            "expiry": expiry
        }
        return self.call("invoice", payload)

    def listinvoices(self, label=None):
        """
        Show invoice {label} (or all, if no {label))
        """
        payload = {
            "label": label
        }
        return self.call("listinvoices", payload)

    def delinvoice(self, label, status):
        """
        Delete unpaid invoice {label} with {status}
        """
        payload = {
            "label": label,
            "status": status
        }
        return self.call("delinvoice", payload)

    def waitanyinvoice(self, lastpay_index=None):
        """
        Wait for the next invoice to be paid, after {lastpay_index} (if supplied)
        """
        payload = {
            "lastpay_index": lastpay_index
        }
        return self.call("waitanyinvoice", payload)

    def waitinvoice(self, label=None):
        """
        Wait for an incoming payment matching the invoice with {label}
        """
        payload = {
            "label": label
        }
        return self.call("waitinvoice", payload)

    def decodepay(self, bolt11, description=None):
        """
        Decode {bolt11}, using {description} if necessary
        """
        payload = {
            "bolt11": bolt11,
            "description": description
        }
        return self.call("decodepay", payload)

    def help(self):
        """
        Show available commands
        """
        return self.call("help")

    def stop(self):
        """
        Shut down the lightningd process
        """
        return self.call("stop")

    def getlog(self, level=None):
        """
        Show logs, with optional log {level} (info|unusual|debug|io)
        """
        payload = {
            "level": level
        }
        return self.call("getlog", payload)

    def dev_rhash(self, secret):
        """
        Show SHA256 of {secret}
        """
        payload = {
            "secret": secret
        }
        return self.call("dev-rhash", payload)

    def dev_crash(self):
        """
        Crash lightningd by calling fatal()
        """
        return self.call("dev-crash")

    def getinfo(self):
        """
        Show information about this node
        """
        return self.call("getinfo")

    def sendpay(self, route, rhash):
        """
        Send along {route} in return for preimage of {rhash}
        """
        payload = {
            "route": route,
            "rhash": rhash
        }
        return self.call("sendpay", payload)

    def pay(self, bolt11, msatoshi=None, description=None, riskfactor=None):
        """
        Send payment specified by {bolt11} with optional {msatoshi} (if and only if {bolt11} does not have amount),
        {description} (required if {bolt11} uses description hash) and {riskfactor} (default 1.0)
        """
        payload = {
            "bolt11": bolt11,
            "msatoshi": msatoshi,
            "description": description,
            "riskfactor": riskfactor
        }
        return self.call("pay", payload)

    def listpayments(self, bolt11=None, payment_hash=None):
        """
        Show outgoing payments, regarding {bolt11} or {payment_hash} if set
        Can only specify one of {bolt11} or {payment_hash}
        """
        assert not (bolt11 and payment_hash)
        payload = {
            "bolt11": bolt11,
            "payment_hash": payment_hash
        }
        return self.call("listpayments", payload)

    def connect(self, peer_id, host=None, port=None):
        """
        Connect to {peer_id} at {host} and {port}
        """
        payload = {
            "id": peer_id,
            "host": host,
            "port": port
        }
        return self.call("connect", payload)

    def listpeers(self, level=None):
        """
        Show current peers, if {level} is set, include {log}s"
        """
        payload = {
            "level": level
        }
        return self.call("listpeers", payload)

    def fundchannel(self, channel_id, satoshi):
        """
        Fund channel with {id} using {satoshi} satoshis"
        """
        payload = {
            "id": channel_id,
            "satoshi": satoshi
        }
        return self.call("fundchannel", payload)

    def close(self, peer_id):
        """
        Close the channel with peer {id}
        """
        payload = {
            "id": peer_id
        }
        return self.call("close", payload)

    def dev_sign_last_tx(self, peer_id):
        """
        Sign and show the last commitment transaction with peer {id}
        """
        payload = {
            "id": peer_id
        }
        return self.call("dev-sign-last-tx", payload)

    def dev_fail(self, peer_id):
        """
        Fail with peer {peer_id}
        """
        payload = {
            "id": peer_id
        }
        return self.call("dev-fail", payload)

    def dev_reenable_commit(self, peer_id):
        """
        Re-enable the commit timer on peer {id}
        """
        payload = {
            "id": peer_id
        }
        return self.call("dev-reenable-commit", payload)

    def dev_ping(self, peer_id, length, pongbytes):
        """
        Send {peer_id} a ping of length {len} asking for {pongbytes}"
        """
        payload = {
            "id": peer_id,
            "len": length,
            "pongbytes": pongbytes
        }
        return self.call("dev-ping", payload)

    def dev_memdump(self):
        """
        Show memory objects currently in use
        """
        return self.call("dev-memdump")

    def dev_memleak(self):
        """
        Show unreferenced memory objects
        """
        return self.call("dev-memleak")

    def withdraw(self, destination, satoshi):
        """
        Send to {destination} address {satoshi} (or "all") amount via Bitcoin transaction
        """
        payload = {
            "destination": destination,
            "satoshi": satoshi
        }
        return self.call("withdraw", payload)

    def newaddr(self, addrtype='p2sh-segwit'):
        """
        Get a new address to fund a channel
        """
<<<<<<< HEAD
        return self.call("newaddr")
=======
        return self._call("newaddr", [addrtype])
>>>>>>> fecfd55e

    def listfunds(self):
        """
        Show funds available for opening channels
        """
        return self.call("listfunds")

    def dev_rescan_outputs(self):
        """
        Synchronize the state of our funds with bitcoind
        """
        return self.call("dev-rescan-outputs")<|MERGE_RESOLUTION|>--- conflicted
+++ resolved
@@ -382,11 +382,10 @@
         """
         Get a new address to fund a channel
         """
-<<<<<<< HEAD
-        return self.call("newaddr")
-=======
-        return self._call("newaddr", [addrtype])
->>>>>>> fecfd55e
+        payload = {
+            'addrtype': addrtype
+        }
+        return self.call("newaddr", payload)
 
     def listfunds(self):
         """
